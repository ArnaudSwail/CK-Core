--- conflicted
+++ resolved
@@ -6,11 +6,7 @@
   </PropertyGroup>
   <ItemGroup>
     <ProjectReference Include="..\..\CK.Core\CK.Core.csproj" />
-<<<<<<< HEAD
-    <PackageReference Include="CK.MicroBenchmark" Version="0.2.0-a00-00-0002-develop" />
-=======
     <PackageReference Include="CK.MicroBenchmark" Version="0.2.0-a00-00-0004-develop" />
->>>>>>> b2f515d4
     <PackageReference Include="FluentAssertions" Version="5.9.0" />
     <PackageReference Include="Microsoft.NET.Test.Sdk" Version="16.4.0" />
     <PackageReference Include="NUnit3TestAdapter" Version="3.16.1" />
