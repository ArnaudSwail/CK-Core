--- conflicted
+++ resolved
@@ -1,88 +1,80 @@
-﻿<?xml version="1.0" encoding="utf-8"?>
-<Project ToolsVersion="14.0" DefaultTargets="Build" xmlns="http://schemas.microsoft.com/developer/msbuild/2003">
-  <Import Project="$(MSBuildExtensionsPath)\$(MSBuildToolsVersion)\Microsoft.Common.props" Condition="Exists('$(MSBuildExtensionsPath)\$(MSBuildToolsVersion)\Microsoft.Common.props')" />
-  <PropertyGroup>
-    <Configuration Condition=" '$(Configuration)' == '' ">Debug</Configuration>
-    <Platform Condition=" '$(Platform)' == '' ">AnyCPU</Platform>
-    <ProjectGuid>{C44E2A96-875B-458A-949E-C7A28EA9D12A}</ProjectGuid>
-    <OutputType>Library</OutputType>
-    <AppDesignerFolder>Properties</AppDesignerFolder>
-    <RootNamespace>CK.Reflection</RootNamespace>
-    <AssemblyName>CK.Reflection</AssemblyName>
-    <TargetFrameworkVersion>v4.5.1</TargetFrameworkVersion>
-    <FileAlignment>512</FileAlignment>
-    <NuGetPackageImportStamp>
-    </NuGetPackageImportStamp>
-  </PropertyGroup>
-  <PropertyGroup Condition=" '$(Configuration)|$(Platform)' == 'Debug|AnyCPU' ">
-    <DebugSymbols>true</DebugSymbols>
-    <DebugType>full</DebugType>
-    <Optimize>false</Optimize>
-    <OutputPath>bin\Debug\</OutputPath>
-    <DefineConstants>TRACE;DEBUG;NET451;CSPROJ</DefineConstants>
-    <ErrorReport>prompt</ErrorReport>
-    <WarningLevel>4</WarningLevel>
-  </PropertyGroup>
-  <PropertyGroup Condition=" '$(Configuration)|$(Platform)' == 'Release|AnyCPU' ">
-    <DebugType>pdbonly</DebugType>
-    <Optimize>true</Optimize>
-    <OutputPath>bin\Release\</OutputPath>
-    <DefineConstants>TRACE;NET451;CSPROJ</DefineConstants>
-    <ErrorReport>prompt</ErrorReport>
-    <WarningLevel>4</WarningLevel>
-    <DocumentationFile>bin\Release\CK.Reflection.xml</DocumentationFile>
-  </PropertyGroup>
-  <PropertyGroup Condition=" $(GenerateDocumentation) != '' ">
-    <DocumentationFile>bin\$(Configuration)\$(AssemblyName).xml</DocumentationFile>
-  </PropertyGroup>
-  <PropertyGroup>
-    <SignAssembly>true</SignAssembly>
-    <AssemblyOriginatorKeyFile>..\SharedKey.snk</AssemblyOriginatorKeyFile>
-    <DelaySign>false</DelaySign>
-  </PropertyGroup>
-  <ItemGroup>
-    <Compile Include="..\SharedAssemblyInfo.cs">
-      <Link>Properties\SharedAssemblyInfo.cs</Link>
-    </Compile>
-  </ItemGroup>
-  <ItemGroup>
-    <Reference Include="System" />
-    <Reference Include="System.Core" />
-  </ItemGroup>
-  <ItemGroup>
-    <Compile Include="EmitHelper.cs" />
-    <Compile Include="ILGeneratorExtension.cs" />
-    <Compile Include="InternalResources.cs" />
-    <Compile Include="MethodInfoEqualityComparer.cs" />
-    <Compile Include="DelegateHelper.cs" />
-    <Compile Include="Properties\AssemblyInfo.cs" />
-    <Compile Include="ReflectionHelper.cs" />
-    <Compile Include="TypeBuilderExtension.cs" />
-  </ItemGroup>
-  <ItemGroup>
-    <None Include="packages.config" />
-  </ItemGroup>
-  <Import Project="$(MSBuildToolsPath)\Microsoft.CSharp.targets" />
-<<<<<<< HEAD
-  <Import Project="..\packages\SimpleGitVersionTask.0.10.0\build\SimpleGitVersionTask.targets" Condition="Exists('..\packages\SimpleGitVersionTask.0.10.0\build\SimpleGitVersionTask.targets')" />
-=======
-  <Import Project="..\packages\SimpleGitVersionTask.0.17.0\build\SimpleGitVersionTask.targets" Condition="Exists('..\packages\SimpleGitVersionTask.0.17.0\build\SimpleGitVersionTask.targets')" />
->>>>>>> 86f05f65
-  <Target Name="EnsureNuGetPackageBuildImports" BeforeTargets="PrepareForBuild">
-    <PropertyGroup>
-      <ErrorText>This project references NuGet package(s) that are missing on this computer. Use NuGet Package Restore to download them.  For more information, see http://go.microsoft.com/fwlink/?LinkID=322105. The missing file is {0}.</ErrorText>
-    </PropertyGroup>
-<<<<<<< HEAD
-    <Error Condition="!Exists('..\packages\SimpleGitVersionTask.0.10.0\build\SimpleGitVersionTask.targets')" Text="$([System.String]::Format('$(ErrorText)', '..\packages\SimpleGitVersionTask.0.10.0\build\SimpleGitVersionTask.targets'))" />
-=======
-    <Error Condition="!Exists('..\packages\SimpleGitVersionTask.0.17.0\build\SimpleGitVersionTask.targets')" Text="$([System.String]::Format('$(ErrorText)', '..\packages\SimpleGitVersionTask.0.17.0\build\SimpleGitVersionTask.targets'))" />
->>>>>>> 86f05f65
-  </Target>
-  <!-- To modify your build process, add your task inside one of the targets below and uncomment it. 
-       Other similar extension points exist, see Microsoft.Common.targets.
-  <Target Name="BeforeBuild">
-  </Target>
-  <Target Name="AfterBuild">
-  </Target>
-  -->
+﻿<?xml version="1.0" encoding="utf-8"?>
+<Project ToolsVersion="14.0" DefaultTargets="Build" xmlns="http://schemas.microsoft.com/developer/msbuild/2003">
+  <Import Project="$(MSBuildExtensionsPath)\$(MSBuildToolsVersion)\Microsoft.Common.props" Condition="Exists('$(MSBuildExtensionsPath)\$(MSBuildToolsVersion)\Microsoft.Common.props')" />
+  <PropertyGroup>
+    <Configuration Condition=" '$(Configuration)' == '' ">Debug</Configuration>
+    <Platform Condition=" '$(Platform)' == '' ">AnyCPU</Platform>
+    <ProjectGuid>{C44E2A96-875B-458A-949E-C7A28EA9D12A}</ProjectGuid>
+    <OutputType>Library</OutputType>
+    <AppDesignerFolder>Properties</AppDesignerFolder>
+    <RootNamespace>CK.Reflection</RootNamespace>
+    <AssemblyName>CK.Reflection</AssemblyName>
+    <TargetFrameworkVersion>v4.5.1</TargetFrameworkVersion>
+    <FileAlignment>512</FileAlignment>
+    <NuGetPackageImportStamp>
+    </NuGetPackageImportStamp>
+  </PropertyGroup>
+  <PropertyGroup Condition=" '$(Configuration)|$(Platform)' == 'Debug|AnyCPU' ">
+    <DebugSymbols>true</DebugSymbols>
+    <DebugType>full</DebugType>
+    <Optimize>false</Optimize>
+    <OutputPath>bin\Debug\</OutputPath>
+    <DefineConstants>TRACE;DEBUG;NET451;CSPROJ</DefineConstants>
+    <ErrorReport>prompt</ErrorReport>
+    <WarningLevel>4</WarningLevel>
+  </PropertyGroup>
+  <PropertyGroup Condition=" '$(Configuration)|$(Platform)' == 'Release|AnyCPU' ">
+    <DebugType>pdbonly</DebugType>
+    <Optimize>true</Optimize>
+    <OutputPath>bin\Release\</OutputPath>
+    <DefineConstants>TRACE;NET451;CSPROJ</DefineConstants>
+    <ErrorReport>prompt</ErrorReport>
+    <WarningLevel>4</WarningLevel>
+    <DocumentationFile>bin\Release\CK.Reflection.xml</DocumentationFile>
+  </PropertyGroup>
+  <PropertyGroup Condition=" $(GenerateDocumentation) != '' ">
+    <DocumentationFile>bin\$(Configuration)\$(AssemblyName).xml</DocumentationFile>
+  </PropertyGroup>
+  <PropertyGroup>
+    <SignAssembly>true</SignAssembly>
+    <AssemblyOriginatorKeyFile>..\SharedKey.snk</AssemblyOriginatorKeyFile>
+    <DelaySign>false</DelaySign>
+  </PropertyGroup>
+  <ItemGroup>
+    <Compile Include="..\SharedAssemblyInfo.cs">
+      <Link>Properties\SharedAssemblyInfo.cs</Link>
+    </Compile>
+  </ItemGroup>
+  <ItemGroup>
+    <Reference Include="System" />
+    <Reference Include="System.Core" />
+  </ItemGroup>
+  <ItemGroup>
+    <Compile Include="EmitHelper.cs" />
+    <Compile Include="ILGeneratorExtension.cs" />
+    <Compile Include="InternalResources.cs" />
+    <Compile Include="MethodInfoEqualityComparer.cs" />
+    <Compile Include="DelegateHelper.cs" />
+    <Compile Include="Properties\AssemblyInfo.cs" />
+    <Compile Include="ReflectionHelper.cs" />
+    <Compile Include="TypeBuilderExtension.cs" />
+  </ItemGroup>
+  <ItemGroup>
+    <None Include="packages.config" />
+  </ItemGroup>
+  <Import Project="$(MSBuildToolsPath)\Microsoft.CSharp.targets" />
+  <Import Project="..\packages\SimpleGitVersionTask.0.17.0\build\SimpleGitVersionTask.targets" Condition="Exists('..\packages\SimpleGitVersionTask.0.17.0\build\SimpleGitVersionTask.targets')" />
+  <Target Name="EnsureNuGetPackageBuildImports" BeforeTargets="PrepareForBuild">
+    <PropertyGroup>
+      <ErrorText>This project references NuGet package(s) that are missing on this computer. Use NuGet Package Restore to download them.  For more information, see http://go.microsoft.com/fwlink/?LinkID=322105. The missing file is {0}.</ErrorText>
+    </PropertyGroup>
+    <Error Condition="!Exists('..\packages\SimpleGitVersionTask.0.17.0\build\SimpleGitVersionTask.targets')" Text="$([System.String]::Format('$(ErrorText)', '..\packages\SimpleGitVersionTask.0.17.0\build\SimpleGitVersionTask.targets'))" />
+  </Target>
+  <!-- To modify your build process, add your task inside one of the targets below and uncomment it. 
+       Other similar extension points exist, see Microsoft.Common.targets.
+  <Target Name="BeforeBuild">
+  </Target>
+  <Target Name="AfterBuild">
+  </Target>
+  -->
 </Project>