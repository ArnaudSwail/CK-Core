<Project Sdk="Microsoft.NET.Sdk">
  <Import Project="..\Common\Shared.props" />
  <PropertyGroup>
    <TargetFrameworks>netstandard2.1;netstandard2.0</TargetFrameworks>
    <LangVersion>8.0</LangVersion>
    <Description>CK.Core contains types and helpers that are used across different projects. Main types are: CKTrait, DateTimeStamp, SimpleServiceContainer, CriticalErrorCollector, FIFOBuffer, TemporaryFile, BestKeeper, SHA1/SHA512Stream and SHA1/SHA512Value.</Description>
  </PropertyGroup>
  <ItemGroup>
<<<<<<< HEAD
    <PackageReference Include="CK.Text" Version="9.0.1--0017-develop" />
    <PackageReference Include="System.IO.Pipelines" Version="4.7.2" />
=======
    <PackageReference Include="CK.Text" Version="9.0.1--0019-develop" />
>>>>>>> b36a627c
  </ItemGroup>
  <ItemGroup>
    <Folder Include="Properties\" />
  </ItemGroup>
</Project><|MERGE_RESOLUTION|>--- conflicted
+++ resolved
@@ -6,12 +6,8 @@
     <Description>CK.Core contains types and helpers that are used across different projects. Main types are: CKTrait, DateTimeStamp, SimpleServiceContainer, CriticalErrorCollector, FIFOBuffer, TemporaryFile, BestKeeper, SHA1/SHA512Stream and SHA1/SHA512Value.</Description>
   </PropertyGroup>
   <ItemGroup>
-<<<<<<< HEAD
-    <PackageReference Include="CK.Text" Version="9.0.1--0017-develop" />
+    <PackageReference Include="CK.Text" Version="9.0.1--0019-develop" />
     <PackageReference Include="System.IO.Pipelines" Version="4.7.2" />
-=======
-    <PackageReference Include="CK.Text" Version="9.0.1--0019-develop" />
->>>>>>> b36a627c
   </ItemGroup>
   <ItemGroup>
     <Folder Include="Properties\" />
