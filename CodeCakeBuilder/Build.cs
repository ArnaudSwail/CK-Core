﻿using Cake.Common;
using Cake.Common.Solution;
using Cake.Common.IO;
using Cake.Common.Tools.MSBuild;
using Cake.Common.Tools.NuGet;
using Cake.Core;
using Cake.Common.Diagnostics;
using SimpleGitVersion;
using Code.Cake;
using Cake.Common.Build.AppVeyor;
using Cake.Common.Tools.NuGet.Pack;
using System;
using System.Linq;
using Cake.Common.Tools.SignTool;
using Cake.Core.Diagnostics;
using Cake.Common.Text;
using Cake.Common.Tools.NuGet.Push;
using System.IO;
using System.Collections.Generic;
using System.Diagnostics;
using Cake.Common.Tools.NUnit;
using Cake.Core.IO;
using CK.Text;

namespace CodeCake
{
    /// <summary>
    /// Standard build "script".
    /// </summary>
    [AddPath( "CodeCakeBuilder/Tools" )]
    [AddPath( "packages/**/tools*" )]
    public class Build : CodeCakeHost
    {
        public Build()
        {
            const string solutionName = "CK-Core";
            const string solutionFileName = solutionName + ".sln";

            var releasesDir = Cake.Directory( "CodeCakeBuilder/Releases" );
            SimpleRepositoryInfo gitInfo = null;
            // Configuration is either "Debug" or "Release".
            string configuration = null;

            // We do not publish .Tests projects for this solution.
            var projectsToPublish = Cake.ParseSolution( solutionFileName )
                                        .Projects
                                        .Where( p => p.Name != "CodeCakeBuilder"
                                                     && !p.Path.Segments.Contains( "Tests" ) );

            Task( "Check-Repository" )
                .Does( () =>
                {
                    gitInfo = Cake.GetSimpleRepositoryInfo();

                    if( !gitInfo.IsValid )
                    {
                        if( Cake.IsInteractiveMode()
                            && Cake.ReadInteractiveOption( "Repository is not ready to be published. Proceed anyway?", 'Y', 'N' ) == 'Y' )
                        {
                            Cake.Warning( "GitInfo is not valid, but you choose to continue..." );
                        }
                        else throw new Exception( "Repository is not ready to be published." );
                    }
                    configuration = gitInfo.IsValidRelease && gitInfo.PreReleaseName.Length == 0 ? "Release" : "Debug";

                    Cake.Information( "Publishing {0} projects with version={1} and configuration={2}: {3}",
                        projectsToPublish.Count(),
                        gitInfo.SemVer,
                        configuration,
                        projectsToPublish.Select( p => p.Name ).Concatenate() );
                } );

            Task( "Restore-NuGet-Packages" )
                .Does( () =>
                {
                    Cake.NuGetRestore( solutionFileName );
                } );

            Task( "Clean" )
                .IsDependentOn( "Check-Repository" )
                .Does( () =>
                {
                    Cake.CleanDirectories( "**/bin/" + configuration, d => !d.Path.Segments.Contains( "CodeCakeBuilder" ) );
                    Cake.CleanDirectories( "**/obj/" + configuration, d => !d.Path.Segments.Contains( "CodeCakeBuilder" ) );
                    Cake.CleanDirectories( releasesDir );
                    Cake.DeleteFiles( "Tests/**/TestResult.xml" );
                } );

            Task( "Build" )
                .IsDependentOn( "Clean" )
                .IsDependentOn( "Restore-NuGet-Packages" )
                .IsDependentOn( "Check-Repository" )
                .Does( () =>
                {
                    using( var tempSln = Cake.CreateTemporarySolutionFile( solutionFileName ) )
                    {
<<<<<<< HEAD
                        tempSln.ExcludeProjectsFromBuild( "CodeCakeBuilder", "CKMon2Htm" );
                        Cake.MSBuild( tempSln.FullPath, new MSBuildSettings()
                                .SetConfiguration( configuration )
                                .SetVerbosity( Verbosity.Normal )
                                .SetMaxCpuCount( 1 )
                                // Always generates Xml documentation. Relies on this definition in the csproj files:
                                //
                                // <PropertyGroup Condition=" $(GenerateDocumentation) != '' ">
                                //   <DocumentationFile>bin\$(Configuration)\$(AssemblyName).xml</DocumentationFile>
                                // </PropertyGroup>
                                //
                                .WithProperty( "GenerateDocumentation", "true" ) );
=======
                        tempSln.ExcludeProjectsFromBuild( "CodeCakeBuilder" );
                        Cake.MSBuild( tempSln.FullPath, settings =>
                        {
                            settings.Configuration = configuration;
                            settings.Verbosity = Verbosity.Minimal;
                            // Always generates Xml documentation. Relies on this definition in the csproj files:
                            //
                            // <PropertyGroup Condition=" $(GenerateDocumentation) != '' ">
                            //   <DocumentationFile>bin\$(Configuration)\$(AssemblyName).xml</DocumentationFile>
                            // </PropertyGroup>
                            //
                            settings.Properties.Add( "GenerateDocumentation", new[] { "true" } );
                        } );
>>>>>>> 86f05f65
                    }
                } );

            Task( "Unit-Testing" )
                .IsDependentOn( "Build" )
                .Does( () =>
                {
                    Cake.CreateDirectory( releasesDir );
                    var testDlls = Cake.ParseSolution( solutionFileName )
                     .Projects
                         .Where( p => p.Name.EndsWith( ".Tests" ) )
                         .Select( p => p.Path.GetDirectory().CombineWithFilePath( "bin/" + configuration + "/" + p.Name + ".dll" ) );
                    Cake.Information( "Testing: {0}", string.Join( ", ", testDlls.Select( p => p.GetFilename().ToString() ) ) );

                    Cake.NUnit( testDlls, new NUnitSettings()
                    {
                        Framework = "v4.5",
                        OutputFile = releasesDir.Path + "/TestResult.txt"
                    } );
                } );

            Task( "Create-NuGet-Packages" )
                .IsDependentOn( "Unit-Testing" )
                .WithCriteria( () => gitInfo.IsValid )
                .Does( () =>
                {
                    Cake.CreateDirectory( releasesDir );
                    var settings = new NuGetPackSettings()
                    {
                        Version = gitInfo.NuGetVersion,
                        BasePath = Cake.Environment.WorkingDirectory,
                        OutputDirectory = releasesDir
                    };
                    Cake.CopyFiles( "CodeCakeBuilder/NuSpec/*.nuspec", releasesDir );
                    foreach( var nuspec in Cake.GetFiles( releasesDir.Path + "/*.nuspec" ) )
                    {
                        TransformText( nuspec, configuration, gitInfo );
                        Cake.NuGetPack( nuspec, settings );
                    }
                    Cake.DeleteFiles( releasesDir.Path + "/*.nuspec" );
                } );


            Task( "Push-NuGet-Packages" )
                .IsDependentOn( "Create-NuGet-Packages" )
                .WithCriteria( () => gitInfo.IsValid )
                .Does( () =>
                {
                    IEnumerable<FilePath> nugetPackages = Cake.GetFiles( releasesDir.Path + "/*.nupkg" );
                    if( Cake.IsInteractiveMode() )
                    {
                        var localFeed = Cake.FindDirectoryAbove( "LocalFeed" );
                        if( localFeed != null )
                        {
                            Cake.Information( "LocalFeed directory found: {0}", localFeed );
                            if( Cake.ReadInteractiveOption( "Do you want to publish to LocalFeed?", 'Y', 'N' ) == 'Y' )
                            {
                                Cake.CopyFiles( nugetPackages, localFeed );
                            }
                        }
                    }
                    if( gitInfo.IsValidRelease )
                    {
                        if( gitInfo.PreReleaseName == "" 
                            || gitInfo.PreReleaseName == "prerelease" 
                            || gitInfo.PreReleaseName == "rc" )
                        {
                            PushNuGetPackages( "NUGET_API_KEY", "https://www.nuget.org/api/v2/package", nugetPackages );
                        }
                        else
                        {
                            // An alpha, beta, delta, epsilon, gamma, kappa goes to invenietis-preview.
                            PushNuGetPackages( "MYGET_PREVIEW_API_KEY", "https://www.myget.org/F/invenietis-preview/api/v2/package", nugetPackages );
                        }
                    }
                    else
                    {
                        Debug.Assert( gitInfo.IsValidCIBuild );
                        PushNuGetPackages( "MYGET_CI_API_KEY", "https://www.myget.org/F/invenietis-ci/api/v2/package", nugetPackages );
                    }
                } );

            Task( "Build-DocFX" )
                .IsDependentOn( "Check-Repository" )
                .WithCriteria( () => gitInfo.IsValid )
                .Does( () =>
                {
                    var settingsFile = Cake.File("DocFX/docfx.json");
                    var settingsFileCopy = Cake.File("DocFX/docfx.json.old");
                    try
                    {
                        // Create a copy restored in finally{}
                        Cake.Information( $"Backing up {settingsFile} to {settingsFileCopy}" );
                        Cake.CopyFile( settingsFile, settingsFileCopy );

                        // Edit the settings file
                        // TODO: A proper visitor & rewriter; target properties are:
                        //   o.build.globalMetadata._appVersion
                        //   o.build.globalMetadata._appShortVersion
                        Cake.Information( $"Writing {settingsFile}" );
                        Cake.Information( $"* _appVersion: {gitInfo.SemVer}" );
                        Cake.Information( $"* _appShortVersion: {gitInfo.NuGetVersion}" );
                        File.WriteAllText(
                            settingsFile,
                            File.ReadAllText( settingsFile )
                                .Replace( "%%VERSION%%", gitInfo.SemVer )
                                .Replace( "%%SHORTVERSION%%", gitInfo.NuGetVersion )
                            );

                        // Build DocFX project
                        var docFxProjectFile = Cake.File("DocFX/DocFX.csproj");

                        Cake.Information( $"Building {docFxProjectFile}" );

                        Cake.MSBuild( docFxProjectFile, settings =>
                        {
                            settings.Configuration = configuration;
                            settings.Verbosity = Verbosity.Minimal;
                        } );

                        // Pack output
                        var outDir = Cake.Directory("DocFX/_site");  // Configured in DocFX/docfx.json
                        var outZip = releasesDir.Path.CombineWithFilePath( $@"{solutionName}.{gitInfo.SemVer}.DocFX.zip" );

                        Cake.Information( $"Packing {outDir} to {outZip}" );
                        Cake.Zip( outDir, outZip );
                    }
                    finally
                    {
                        // Delete existing file and restore file copy
                        if( Cake.FileExists( settingsFileCopy ) )
                        {
                            Cake.Information( $"Restoring {settingsFile}" );
                            if( Cake.FileExists( settingsFile ) ) { Cake.DeleteFile( settingsFile ); }
                            Cake.MoveFile( settingsFileCopy, settingsFile );
                        }
                    }
                } );

            // The Default task for this script can be set here.
            Task( "Default" )
                .IsDependentOn( "Push-NuGet-Packages" );

        }

        private void TransformText( FilePath textFilePath, string configuration, SimpleRepositoryInfo gitInfo )
        {
            Cake.TransformTextFile( textFilePath, "{{", "}}" )
                    .WithToken( "configuration", configuration )
                    .WithToken( "NuGetVersion", gitInfo.NuGetVersion )
                    .WithToken( "CSemVer", gitInfo.SemVer )
                    .Save( textFilePath );
        }

        private void PushNuGetPackages( string apiKeyName, string pushUrl, IEnumerable<FilePath> nugetPackages )
        {
            // Resolves the API key.
            var apiKey = Cake.InteractiveEnvironmentVariable( apiKeyName );
            if( string.IsNullOrEmpty( apiKey ) )
            {
                Cake.Information( "Could not resolve {0}. Push to {1} is skipped.", apiKeyName, pushUrl );
            }
            else
            {
                var settings = new NuGetPushSettings
                {
                    Source = pushUrl,
                    ApiKey = apiKey
                };

                foreach( var nupkg in nugetPackages )
                {
                    Cake.NuGetPush( nupkg, settings );
                }
            }
        }
    }
}<|MERGE_RESOLUTION|>--- conflicted
+++ resolved
@@ -94,20 +94,6 @@
                 {
                     using( var tempSln = Cake.CreateTemporarySolutionFile( solutionFileName ) )
                     {
-<<<<<<< HEAD
-                        tempSln.ExcludeProjectsFromBuild( "CodeCakeBuilder", "CKMon2Htm" );
-                        Cake.MSBuild( tempSln.FullPath, new MSBuildSettings()
-                                .SetConfiguration( configuration )
-                                .SetVerbosity( Verbosity.Normal )
-                                .SetMaxCpuCount( 1 )
-                                // Always generates Xml documentation. Relies on this definition in the csproj files:
-                                //
-                                // <PropertyGroup Condition=" $(GenerateDocumentation) != '' ">
-                                //   <DocumentationFile>bin\$(Configuration)\$(AssemblyName).xml</DocumentationFile>
-                                // </PropertyGroup>
-                                //
-                                .WithProperty( "GenerateDocumentation", "true" ) );
-=======
                         tempSln.ExcludeProjectsFromBuild( "CodeCakeBuilder" );
                         Cake.MSBuild( tempSln.FullPath, settings =>
                         {
@@ -121,7 +107,6 @@
                             //
                             settings.Properties.Add( "GenerateDocumentation", new[] { "true" } );
                         } );
->>>>>>> 86f05f65
                     }
                 } );
 
